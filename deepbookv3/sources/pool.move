module deepbookv3::pool {
    use sui::balance::{Self,Balance};
    use sui::table::{Self, Table};
    use sui::sui::SUI;
    use sui::event;
    use sui::coin::{Self, Coin};
    use std::ascii::{Self, String};
    use std::type_name::{Self, TypeName};
    use sui::linked_table::{Self, LinkedTable};

    use deepbookv3::deep_price::{Self, DeepPrice};
    use deepbookv3::string_helper::{Self};
    use deepbookv3::critbit::{Self, CritbitTree, is_empty, borrow_mut_leaf_by_index, min_leaf, remove_leaf_by_index, max_leaf, next_leaf, previous_leaf, borrow_leaf_by_index, borrow_leaf_by_key, find_leaf, insert_leaf};
    use deepbookv3::math::Self as clob_math;
<<<<<<< HEAD
    use deepbookv3::user::{User};
=======
    use deepbookv3::account::{Self, Account};
    use std::type_name::{Self, TypeName};
>>>>>>> 74a80ba3
    // use 0xdeeb7a4662eec9f2f3def03fb937a663dddaa2e215b8078a284d026b7946c270::Deep::DEEP;

    // <<<<<<<<<<<<<<<<<<<<<<<< Error Codes <<<<<<<<<<<<<<<<<<<<<<<<
    const EInvalidFee: u64 = 1;
    const ESameBaseAndQuote: u64 = 2;
    const EInvalidTickSizeLotSize: u64 = 3;
    const EUserNotFound: u64 = 4;

    // <<<<<<<<<<<<<<<<<<<<<<<< Constants <<<<<<<<<<<<<<<<<<<<<<<<
    const FEE_AMOUNT_FOR_CREATE_POOL: u64 = 100 * 1_000_000_000; // 100 SUI

    // <<<<<<<<<<<<<<<<<<<<<<<< Events <<<<<<<<<<<<<<<<<<<<<<<<
    /// Emitted when a new pool is created
    public struct PoolCreated has copy, store, drop {
        /// object ID of the newly created pool
        pool_id: ID,
        base_asset: TypeName,
        quote_asset: TypeName,
        // 10^9 scaling
        taker_fee: u64,
        maker_fee: u64,
        tick_size: u64,
        lot_size: u64,
    }

    // <<<<<<<<<<<<<<<<<<<<<<<< Structs <<<<<<<<<<<<<<<<<<<<<<<<

    // Temporary, remove after structs all available
    public struct DEEP has store {}

    public struct Order has store, drop {
        // For each pool, order id is incremental and unique for each opening order.
        // Orders that are submitted earlier has lower order ids.
        // 64 bits are sufficient for order ids whereas 32 bits are not.
        // Assuming a maximum TPS of 100K/s of Sui chain, it would take (1<<63) / 100000 / 3600 / 24 / 365 = 2924712 years to reach the full capacity.
        // The highest bit of the order id is used to denote the order type, 0 for bid, 1 for ask.
        order_id: u64,
        client_order_id: u64,
        // Only used for limit orders.
        price: u64,
        // quantity when the order first placed in
        original_quantity: u64,
        // quantity of the order currently held
        quantity: u64,
        is_bid: bool,
        /// Order can only be canceled by the `AccountCap` with this owner ID
        owner: address,
        // Expiration timestamp in ms.
        expire_timestamp: u64,
        // reserved field for prevent self_matching
        self_matching_prevention: u8
    }

    public struct TickLevel has store {
        price: u64,
        // The key is order's order_id.
        open_orders: LinkedTable<u64, Order>,
    }

    public struct Pool<phantom BaseAsset, phantom QuoteAsset> has key, store {
        id: UID,
        tick_size: u64,
        lot_size: u64,
        bids: CritbitTree<TickLevel>,
        asks: CritbitTree<TickLevel>,
        next_bid_order_id: u64,
        next_ask_order_id: u64,
        deep_config: DeepPrice,
        users: Table<address, User>,
        base_type: TypeName,
        quote_type: TypeName,

        // Where funds will be held while order is live
        base_balances: Balance<BaseAsset>,
        quote_balances: Balance<QuoteAsset>,
        deepbook_balance: Balance<DEEP>,

        // treasury and burn address
        treasury_address: address, // Input tokens
        burn_address: address, // DEEP tokens

        // Historical, current, and next PoolData.
        historical_pool_data: vector<PoolData>, // size constraint
        pool_data: PoolData,
        next_pool_data: PoolData,
    }

    // Pool Data for a specific Epoch (1)
	public struct PoolData has copy, store {
        pool_id: ID,
        epoch: u64,
        total_maker_volume: u64,
        total_staked_maker_volume: u64,
        total_fees_collected: u64,
        stake_required: u64,
        taker_fee: u64,
        maker_fee: u64,
	}

    public(package) fun create_pool<BaseAsset, QuoteAsset>(
        taker_fee: u64,
        maker_fee: u64,
        tick_size: u64,
        lot_size: u64,
        creation_fee: Balance<SUI>,
        ctx: &mut TxContext,
    ): String {
        assert!(creation_fee.value() == FEE_AMOUNT_FOR_CREATE_POOL, EInvalidFee);

        let base_type_name = type_name::get<BaseAsset>();
        let quote_type_name = type_name::get<QuoteAsset>();

        assert!(clob_math::unsafe_mul(lot_size, tick_size) > 0, EInvalidTickSizeLotSize);
        assert!(base_type_name != quote_type_name, ESameBaseAndQuote);
        
        // TODO: Assertion for tick_size and lot_size

        let pool_uid = object::new(ctx);
        let pool_id = *object::uid_as_inner(&pool_uid);

        // Creates the capability to mark a pool owner.

        event::emit(PoolCreated {
            pool_id,
            base_asset: base_type_name,
            quote_asset: quote_type_name,
            taker_fee,
            maker_fee,
            tick_size,
            lot_size,
        });

        let deepprice = deep_price::initialize();

        let pooldata = PoolData{
            pool_id,
            epoch: ctx.epoch(),
            total_maker_volume: 0,
            total_staked_maker_volume: 0,
            total_fees_collected: 0,
            stake_required: 0,
            taker_fee,
            maker_fee,
        };

        let pool = (Pool<BaseAsset, QuoteAsset> {
            id: pool_uid,
            bids: critbit::new(ctx),
            asks: critbit::new(ctx),
            next_bid_order_id: 0,
            next_ask_order_id: 0,
            users: table::new(ctx),
            deep_config: deepprice,
            tick_size,
            lot_size,
            base_balances: balance::zero(),
            quote_balances: balance::zero(),
            deepbook_balance: balance::zero(),
            burn_address: @0x0, // TODO
            treasury_address: @0x0, // TODO
            historical_pool_data: vector::empty(),
            pool_data: pooldata,
            next_pool_data: pooldata,
            base_type: base_type_name,
            quote_type: quote_type_name,
        });

        transfer::public_transfer(coin::from_balance(creation_fee, ctx), @0x0); //TODO: update to treasury address
        let pool_key = pool.pool_key();
        transfer::share_object(pool);

        pool_key
    }

    // USER

    public(package) fun increase_user_stake<BaseAsset, QuoteAsset>(
        pool: &mut Pool<BaseAsset, QuoteAsset>,
        user: address,
        amount: u64,
        ctx: &TxContext
    ): u64 {
        let user = get_user_mut(pool, user, ctx);
        
        user.increase_stake(amount)
    }

    public(package) fun remove_user_stake<BaseAsset, QuoteAsset>(
        pool: &mut Pool<BaseAsset, QuoteAsset>,
        user: address,
        ctx: &TxContext
    ): (u64, u64) {
        let user = get_user_mut(pool, user, ctx);
        
        user.remove_stake()
    }

    fun get_user_mut<BaseAsset, QuoteAsset>(
        pool: &mut Pool<BaseAsset, QuoteAsset>,
        user: address,
        ctx: &TxContext
    ): &mut User {
        assert!(pool.users.contains(user), EUserNotFound);

        let user = pool.users.borrow_mut(user);
        user.refresh(ctx);

        user
    }

    // <<<<<<<<<<<<<<<<<<<<<<<< Accessor Functions <<<<<<<<<<<<<<<<<<<<<<<<
    
    /// Get the base and quote asset of pool, return as ascii strings
    public fun get_base_quote_types<BaseAsset, QuoteAsset>(pool: &Pool<BaseAsset, QuoteAsset>): (String, String) {
        (pool.base_type.into_string(), pool.quote_type.into_string())
    }

    /// Get the pool key string base+quote (if base<= quote) otherwise quote+base
    public fun pool_key<BaseAsset, QuoteAsset>(pool: &Pool<BaseAsset, QuoteAsset>): String {
       let (base, quote) = get_base_quote_types(pool);
       if (string_helper::compare_ascii_strings(&base, &quote)) {
           return string_helper::append_strings(&base, &quote)
       };
       string_helper::append_strings(&quote, &base)
    }

    // This will be automatically called if not enough assets in settled_funds
    // User cannot manually deposit
    // Deposit BaseAsset Tokens
    fun deposit<BaseAsset, QuoteAsset>(
        pool: &mut Pool<BaseAsset, QuoteAsset>,
        user_account: &mut Account,
        amount: u64,
        coin_type: u64, // 0 for base, 1 for quote, 2 for deep
        ctx: &mut TxContext,
    ) {
        // a) Withdraw from user account
        if (coin_type == 0) {
            let coin: Coin<BaseAsset> = deepbookv3::account::withdraw(user_account, amount, ctx);
            let balance: Balance<BaseAsset> = coin.into_balance();
            // b) merge into pool balances
            pool.base_balances.join(balance);
        } else if (coin_type == 1) {
            let coin: Coin<QuoteAsset> = deepbookv3::account::withdraw(user_account, amount, ctx);
            let balance: Balance<QuoteAsset> = coin.into_balance();
            // b) merge into pool balances
            pool.quote_balances.join(balance);
        } else if (coin_type == 2){
            let coin: Coin<DEEP> = deepbookv3::account::withdraw(user_account, amount, ctx);
            let balance: Balance<DEEP> = coin.into_balance();
            // b) merge into pool balances
            pool.deepbook_balance.join(balance);
        }
        // TODO: Update UserData
    }

    // // Withdraw settled funds (3)
    // public(package) fun withdraw_settled_funds(
    //     account: &mut Account,
    //     pool: &mut Pool,
    //     ctx: &mut TxContext,
    //     ) {
    //     // Check user's settled, unwithdrawn amounts.
    //     // Deposit them to the user's account.
    //     let user_data = pool.users[account.owner];
    //     let coin = // split coin from pool balances based on user_data
    //     deepbook::account::deposit(account, coin);
    // }

    fun burn<BaseAsset, QuoteAsset>(
        pool: &Pool<BaseAsset, QuoteAsset>,
        fee: Coin<DEEP>,
    ){
        transfer::public_transfer(fee, pool.burn_address)
    }

    fun send_treasury<BaseAsset, QuoteAsset, T>(
        pool: &Pool<BaseAsset, QuoteAsset>,
        fee: Coin<T>,
    ){
        transfer::public_transfer(fee, pool.treasury_address)
    }

    // //for pool we need:
    // set_next_pool_data(Option<PoolData>)

    // public(package) fun burn(
    //     pool: &Pool,
    //     fee: Coin<DEEP>,
    // ){
    //     transfer::transfer(fee, pool.burn_address)
    // }

    // // Order management (5)
    // public(package) fun place_order(&mut Account, &mut Pool, other_params) {
    //     // // Refresh state as necessary
    //     // refresh_state();
        
    //     // // Optionally deposit from account
    //     // deposit_base();
    //     // deposit_quote();
    //     // deposit_deep();
        
    //     // // Place order
    //     // place_actual_order();
    // }

    // public(package) fun create_order() // Support creating multiple orders
    // // This may include different types of taker/maker orders
    // public(package) fun modify_order() // Support modifying multiple orders
    // public(package) fun cancel_order()
    // public(package) fun cancel_all()
    // public(package) fun get_order()
    // public(package) fun get_all_orders()
    // public(package) fun get_book()
    // public(package) fun get_base_asset()
    // public(package) fun get_quote_asset()
	
	// // Called by State when a proposal passes quorum (3)
	// public(package) fun update_next_state<BaseAsset, QuoteAsset>(
	//   pool: &mut Pool<BaseAsset, QuoteAsset>,
	//   state: PoolData,
	// ) {
	//   pool.next_pool_state = state;
	// }
	
	// // First interaction of each epoch processes this
	// fun refresh_state(
	//   pool: &mut Pool,
	//   ctx: &TxContext,
	// ) {
	//   let current_epoch = ctx.epoch();
	//   if (pool.current_pool_data.epoch == current_epoch) return;
	// 	pool.historical_pool_data.push_back(pool.current_pool_state);
	// 	pool.current_pool_data = pool.next_pool_data;
	// 	pool.current_pool_data.epoch = current_epoch;
	// }
}<|MERGE_RESOLUTION|>--- conflicted
+++ resolved
@@ -12,12 +12,8 @@
     use deepbookv3::string_helper::{Self};
     use deepbookv3::critbit::{Self, CritbitTree, is_empty, borrow_mut_leaf_by_index, min_leaf, remove_leaf_by_index, max_leaf, next_leaf, previous_leaf, borrow_leaf_by_index, borrow_leaf_by_key, find_leaf, insert_leaf};
     use deepbookv3::math::Self as clob_math;
-<<<<<<< HEAD
     use deepbookv3::user::{User};
-=======
     use deepbookv3::account::{Self, Account};
-    use std::type_name::{Self, TypeName};
->>>>>>> 74a80ba3
     // use 0xdeeb7a4662eec9f2f3def03fb937a663dddaa2e215b8078a284d026b7946c270::Deep::DEEP;
 
     // <<<<<<<<<<<<<<<<<<<<<<<< Error Codes <<<<<<<<<<<<<<<<<<<<<<<<
