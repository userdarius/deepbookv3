// Copyright (c) Mysten Labs, Inc.
// SPDX-License-Identifier: Apache-2.0

/// Public-facing interface for the package.
module deepbook::pool {
    // === Imports ===
    use std::type_name;
    use sui::{
        coin::{Self, Coin},
        clock::Clock,
        event,
        vec_set::VecSet,
        versioned::{Self, Versioned},
    };
    use deepbook::{
        math,
        constants,
        balance_manager::{Self, BalanceManager},
        order_info::{Self, OrderInfo},
        book::{Self, Book},
        state::{Self, State},
        vault::{Self, Vault, FlashLoanHotPotato},
        deep_price::{Self, DeepPrice},
        registry::{DeepbookAdminCap, Registry},
        big_vector::BigVector,
        order::Order,
    };
    use token::deep::{DEEP, ProtectedTreasury};

    // === Errors ===
    const EInvalidFee: u64 = 1;
    const ESameBaseAndQuote: u64 = 2;
    const EInvalidTickSize: u64 = 3;
    const EInvalidLotSize: u64 = 4;
    const EInvalidMinSize: u64 = 5;
    const EInvalidQuantityIn: u64 = 6;
    const EIneligibleWhitelist: u64 = 7;
    const EIneligibleReferencePool: u64 = 8;
    const EFeeTypeNotSupported: u64 = 9;
    const EInvalidOrderBalanceManager: u64 = 10;
    const EIneligibleTargetPool: u64 = 11;
    const ENoAmountToBurn: u64 = 12;
    const EPackageVersionDisabled: u64 = 13;

    // === Constants ===
    const CURRENT_VERSION: u64 = 1;

    // === Structs ===
    public struct Pool<phantom BaseAsset, phantom QuoteAsset> has key {
        id: UID,
        inner: Versioned,
    }

    public struct PoolInner<phantom BaseAsset, phantom QuoteAsset> has store {
        disabled_versions: vector<u64>,
        pool_id: ID,
        book: Book,
        state: State,
        vault: Vault<BaseAsset, QuoteAsset>,
        deep_price: DeepPrice,
    }

    public struct PoolCreated<phantom BaseAsset, phantom QuoteAsset> has copy, store, drop {
        pool_id: ID,
        taker_fee: u64,
        maker_fee: u64,
        tick_size: u64,
        lot_size: u64,
        min_size: u64,
        whitelisted_pool: bool,
        treasury_address: address,
    }

    /// Create a new pool. The pool is registered in the registry.
    /// Checks are performed to ensure the tick size, lot size, and min size are valid.
    /// The creation fee is transferred to the treasury address.
    /// Returns the id of the pool created
    public fun create_pool_admin<BaseAsset, QuoteAsset>(
        registry: &mut Registry,
        tick_size: u64,
        lot_size: u64,
        min_size: u64,
        creation_fee: Coin<DEEP>,
        whitelisted_pool: bool,
        stable_pool: bool,
        _cap: &DeepbookAdminCap,
        ctx: &mut TxContext,
    ): ID {
        create_pool<BaseAsset, QuoteAsset>(
            registry,
            tick_size,
            lot_size,
            min_size,
            creation_fee,
            whitelisted_pool,
            stable_pool,
            ctx,
        )
    }

    // === Public-Mutative Functions * EXCHANGE * ===
    /// Place a limit order. Quantity is in base asset terms.
    /// For current version pay_with_deep must be true, so the fee will be paid with DEEP tokens.
    public fun place_limit_order<BaseAsset, QuoteAsset>(
        self: &mut Pool<BaseAsset, QuoteAsset>,
        balance_manager: &mut BalanceManager,
        client_order_id: u64,
        order_type: u8,
        self_matching_option: u8,
        price: u64,
        quantity: u64,
        is_bid: bool,
        pay_with_deep: bool,
        expire_timestamp: u64,
        clock: &Clock,
        ctx: &TxContext,
    ): OrderInfo {
        self.place_order_int(
            balance_manager,
            client_order_id,
            order_type,
            self_matching_option,
            price,
            quantity,
            is_bid,
            pay_with_deep,
            expire_timestamp,
            clock,
            false,
            ctx,
        )
    }

    /// Place a market order. Quantity is in base asset terms. Calls place_limit_order with
    /// a price of MAX_PRICE for bids and MIN_PRICE for asks. Any quantity not filled is cancelled.
    public fun place_market_order<BaseAsset, QuoteAsset>(
        self: &mut Pool<BaseAsset, QuoteAsset>,
        balance_manager: &mut BalanceManager,
        client_order_id: u64,
        self_matching_option: u8,
        quantity: u64,
        is_bid: bool,
        pay_with_deep: bool,
        clock: &Clock,
        ctx: &TxContext,
    ): OrderInfo {
        self.place_order_int(
            balance_manager,
            client_order_id,
            constants::immediate_or_cancel(),
            self_matching_option,
            if (is_bid) constants::max_price() else constants::min_price(),
            quantity,
            is_bid,
            pay_with_deep,
            clock.timestamp_ms(),
            clock,
            true,
            ctx,
        )
    }

    /// Swap exact base quantity without needing a `balance_manager`.
    /// DEEP quantity can be overestimated. Returns three `Coin` objects:
    /// base, quote, and deep. Some base quantity may be left over, if the
    /// input quantity is not divisible by lot size.
    public fun swap_exact_base_for_quote<BaseAsset, QuoteAsset>(
        self: &mut Pool<BaseAsset, QuoteAsset>,
        base_in: Coin<BaseAsset>,
        deep_in: Coin<DEEP>,
        clock: &Clock,
        ctx: &mut TxContext,
    ): (Coin<BaseAsset>, Coin<QuoteAsset>, Coin<DEEP>) {
        let quote_in = coin::zero(ctx);
        swap_exact_quantity(
            self,
            base_in,
            quote_in,
            deep_in,
            clock,
            ctx,
        )
    }

    /// Swap exact quote quantity without needing a `balance_manager`.
    /// DEEP quantity can be overestimated. Returns three `Coin` objects:
    /// base, quote, and deep. Some quote quantity may be left over if the
    /// input quantity is not divisible by lot size.
    public fun swap_exact_quote_for_base<BaseAsset, QuoteAsset>(
        self: &mut Pool<BaseAsset, QuoteAsset>,
        quote_in: Coin<QuoteAsset>,
        deep_in: Coin<DEEP>,
        clock: &Clock,
        ctx: &mut TxContext,
    ): (Coin<BaseAsset>, Coin<QuoteAsset>, Coin<DEEP>) {
        let base_in = coin::zero(ctx);
        swap_exact_quantity(
            self,
            base_in,
            quote_in,
            deep_in,
            clock,
            ctx,
        )
    }

    /// Modifies an order given order_id and new_quantity.
    /// New quantity must be less than the original quantity and more
    /// than the filled quantity. Order must not have already expired.
    public fun modify_order<BaseAsset, QuoteAsset>(
        self: &mut Pool<BaseAsset, QuoteAsset>,
        balance_manager: &mut BalanceManager,
        order_id: u128,
        new_quantity: u64,
        clock: &Clock,
        ctx: &TxContext,
    ) {
        let self = self.load_inner_mut();
        let (cancel_quantity, order) = self.book.modify_order(order_id, new_quantity, clock.timestamp_ms());
        assert!(order.balance_manager_id() == balance_manager.id(), EInvalidOrderBalanceManager);
        let (settled, owed) = self.state.process_modify(balance_manager.id(), cancel_quantity, order, ctx);
        self.vault.settle_balance_manager(settled, owed, balance_manager, ctx);

        order.emit_order_modified<BaseAsset, QuoteAsset>(self.pool_id, ctx.sender(), clock.timestamp_ms());
    }

    /// Cancel an order. The order must be owned by the balance_manager.
    /// The order is removed from the book and the balance_manager's open orders.
    /// The balance_manager's balance is updated with the order's remaining quantity.
    /// Order canceled event is emitted.
    public fun cancel_order<BaseAsset, QuoteAsset>(
        self: &mut Pool<BaseAsset, QuoteAsset>,
        balance_manager: &mut BalanceManager,
        order_id: u128,
        clock: &Clock,
        ctx: &TxContext,
    ) {
        let self = self.load_inner_mut();
        let mut order = self.book.cancel_order(order_id);
        assert!(order.balance_manager_id() == balance_manager.id(), EInvalidOrderBalanceManager);
        let (settled, owed) = self.state.process_cancel(&mut order, balance_manager.id(), ctx);
        self.vault.settle_balance_manager(settled, owed, balance_manager, ctx);

        order.emit_order_canceled<BaseAsset, QuoteAsset>(self.pool_id, ctx.sender(), clock.timestamp_ms());
    }

    /// Cancel all open orders placed by the balance manager in the pool.
    public fun cancel_all_orders<BaseAsset, QuoteAsset>(
        self: &mut Pool<BaseAsset, QuoteAsset>,
        balance_manager: &mut BalanceManager,
        clock: &Clock,
        ctx: &TxContext,
    ) {
        let inner = self.load_inner();
        let open_orders = inner.state.account(balance_manager.id()).open_orders().into_keys();
        let mut i = 0;
        while (i < open_orders.length()) {
            let order_id = open_orders[i];
            self.cancel_order(balance_manager, order_id, clock, ctx);
            i = i + 1;
        }
    }

    /// Withdraw settled amounts to the `balance_manager`.
    public fun withdraw_settled_amounts<BaseAsset, QuoteAsset>(
        self: &mut Pool<BaseAsset, QuoteAsset>,
        balance_manager: &mut BalanceManager,
        ctx: &TxContext,
    ) {
        let self = self.load_inner_mut();
        let (settled, owed) = self.state.withdraw_settled_amounts(balance_manager.id());
        self.vault.settle_balance_manager(settled, owed, balance_manager, ctx);
    }

    // === Public-Mutative Functions * GOVERNANCE * ===
    /// Stake DEEP tokens to the pool. The balance_manager must have enough DEEP tokens.
    /// The balance_manager's data is updated with the staked amount.
    public fun stake<BaseAsset, QuoteAsset>(
        self: &mut Pool<BaseAsset, QuoteAsset>,
        balance_manager: &mut BalanceManager,
        amount: u64,
        ctx: &TxContext,
    ) {
        let self = self.load_inner_mut();
        let (settled, owed) = self.state.process_stake(balance_manager.id(), amount, ctx);
        self.vault.settle_balance_manager(settled, owed, balance_manager, ctx);
    }

    /// Unstake DEEP tokens from the pool. The balance_manager must have enough staked DEEP tokens.
    /// The balance_manager's data is updated with the unstaked amount.
    /// Balance is transferred to the balance_manager immediately.
    public fun unstake<BaseAsset, QuoteAsset>(
        self: &mut Pool<BaseAsset, QuoteAsset>,
        balance_manager: &mut BalanceManager,
        ctx: &TxContext,
    ) {
        let self = self.load_inner_mut();
        let (settled, owed) = self.state.process_unstake(balance_manager.id(), ctx);
        self.vault.settle_balance_manager(settled, owed, balance_manager, ctx);
    }

    /// Submit a proposal to change the taker fee, maker fee, and stake required.
    /// The balance_manager must have enough staked DEEP tokens to participate.
    /// Each balance_manager can only submit one proposal per epoch.
    /// If the maximum proposal is reached, the proposal with the lowest vote is removed.
    /// If the balance_manager has less voting power than the lowest voted proposal, the proposal is not added.
    public fun submit_proposal<BaseAsset, QuoteAsset>(
        self: &mut Pool<BaseAsset, QuoteAsset>,
        balance_manager: &mut BalanceManager,
        taker_fee: u64,
        maker_fee: u64,
        stake_required: u64,
        ctx: &TxContext,
    ) {
        let self = self.load_inner_mut();
        balance_manager.validate_trader(ctx);
        self.state.process_proposal(balance_manager.id(), taker_fee, maker_fee, stake_required, ctx);
    }

    /// Vote on a proposal. The balance_manager must have enough staked DEEP tokens to participate.
    /// Full voting power of the balance_manager is used.
    /// Voting for a new proposal will remove the vote from the previous proposal.
    public fun vote<BaseAsset, QuoteAsset>(
        self: &mut Pool<BaseAsset, QuoteAsset>,
        balance_manager: &mut BalanceManager,
        proposal_id: ID,
        ctx: &TxContext,
    ) {
        let self = self.load_inner_mut();
        balance_manager.validate_trader(ctx);
        self.state.process_vote(balance_manager.id(), proposal_id, ctx);
    }

    /// Claim the rewards for the balance_manager. The balance_manager must have rewards to claim.
    /// The balance_manager's data is updated with the claimed rewards.
    public fun claim_rebates<BaseAsset, QuoteAsset>(
        self: &mut Pool<BaseAsset, QuoteAsset>,
        balance_manager: &mut BalanceManager,
        ctx: &TxContext,
    ) {
        let self = self.load_inner_mut();
        let (settled, owed) = self.state.process_claim_rebates(balance_manager.id(), ctx);
        self.vault.settle_balance_manager(settled, owed, balance_manager, ctx);
    }

    // === Public-Mutative Functions * FLASHLOAN * ===
    /// Borrow base and quote assets from the Pool. A hot potato is returned,
    /// forcing the borrower to return the assets within the same transaction.
    public fun borrow_flashloan<BaseAsset, QuoteAsset>(
        self: &mut Pool<BaseAsset, QuoteAsset>,
        base_amount: u64,
        quote_amount: u64,
        ctx: &mut TxContext,
    ): (Coin<BaseAsset>, Coin<QuoteAsset>, FlashLoanHotPotato) {
        let pool_id = self.id.to_inner();

        self.load_inner_mut().vault.borrow_flashloan(pool_id, base_amount, quote_amount, ctx)
    }

    /// Return the flashloaned base and quote assets to the Pool.
    public fun return_flashloan<BaseAsset, QuoteAsset>(
        self: &mut Pool<BaseAsset, QuoteAsset>,
        base: Coin<BaseAsset>,
        quote: Coin<QuoteAsset>,
        potato: FlashLoanHotPotato,
    ) {
        let pool_id = self.id.to_inner();
        self.load_inner_mut().vault.return_flashloan(pool_id, base, quote, potato);
    }

    // === Public-Mutative Functions * OPERATIONAL * ===
    /// Adds a price point along with a timestamp to the deep price.
    /// Allows for the calculation of deep price per base asset.
    public fun add_deep_price_point<BaseAsset, QuoteAsset, ReferenceBaseAsset, ReferenceQuoteAsset>(
        target_pool: &mut Pool<BaseAsset, QuoteAsset>,
        reference_pool: &Pool<ReferenceBaseAsset, ReferenceQuoteAsset>,
        clock: &Clock,
    ) {
        assert!(reference_pool.whitelisted(), EIneligibleReferencePool);
        let reference_pool_price = reference_pool.mid_price(clock);

        let target_pool = target_pool.load_inner_mut();
        let reference_base_type = type_name::get<ReferenceBaseAsset>();
        let reference_quote_type = type_name::get<ReferenceQuoteAsset>();
        let target_base_type = type_name::get<BaseAsset>();
        let target_quote_type = type_name::get<QuoteAsset>();
        let deep_type = type_name::get<DEEP>();
        let timestamp = clock.timestamp_ms();

        assert!(reference_base_type == deep_type || reference_quote_type == deep_type, EIneligibleTargetPool);

        let reference_deep_is_base = reference_base_type == deep_type;
        let reference_other_type = if (reference_deep_is_base) {
            reference_quote_type
        } else {
            reference_base_type
        };
        let reference_other_is_target_base = reference_other_type == target_base_type;
        let reference_other_is_target_quote = reference_other_type == target_quote_type;
        assert!(reference_other_is_target_base || reference_other_is_target_quote, EIneligibleTargetPool);

        // For DEEP/USDC pool, reference_deep_is_base is true, DEEP per USDC is reference_pool_price
        // For USDC/DEEP pool, reference_deep_is_base is false, USDC per DEEP is reference_pool_price
        let deep_per_reference_other_price = if (reference_deep_is_base) {
            math::div(1_000_000_000, reference_pool_price)
        } else {
            reference_pool_price
        };

        // For USDC/SUI pool, reference_other_is_target_base is true, add price point to deep per base
        // For SUI/USDC pool, reference_other_is_target_base is false, add price point to deep per quote
        if (reference_other_is_target_base){
            target_pool.deep_price.add_price_point(deep_per_reference_other_price, timestamp, true);
        } else {
            target_pool.deep_price.add_price_point(deep_per_reference_other_price, timestamp, false);
        }
    }

    /// Burns DEEP tokens from the pool. Amount to burn is within history
    public fun burn_deep<BaseAsset, QuoteAsset>(
        self: &mut Pool<BaseAsset, QuoteAsset>,
        treasury_cap: &mut ProtectedTreasury,
        ctx: &mut TxContext,
    ): u64 {
        let self = self.load_inner_mut();
        let balance_to_burn = self.state.history_mut().reset_balance_to_burn();
        assert!(balance_to_burn > 0, ENoAmountToBurn);
        let deep_to_burn = self.vault.withdraw_deep_to_burn(balance_to_burn).into_coin(ctx);
        let amount_burned = deep_to_burn.value();
        token::deep::burn(treasury_cap, deep_to_burn);

        amount_burned
    }

    // === Public-View Functions ===
    /// Accessor to check if the pool is whitelisted.
    public fun whitelisted<BaseAsset, QuoteAsset>(
        self: &Pool<BaseAsset, QuoteAsset>,
    ): bool {
        self.load_inner().state.governance().whitelisted()
    }

    /// Dry run to determine the quantity out for a given base or quote quantity.
    /// Only one out of base or quote quantity should be non-zero.
    /// Returns the (base_quantity_out, quote_quantity_out, deep_quantity_required)
    public fun get_quantity_out<BaseAsset, QuoteAsset>(
        self: &Pool<BaseAsset, QuoteAsset>,
<<<<<<< HEAD
        base_amount: u64,
        quote_amount: u64,
        current_timestamp: u64,
    ): (u64, u64) {
        self.load_inner().book.get_amount_out(
            base_amount,
            quote_amount,
            current_timestamp,
=======
        base_quantity: u64,
        quote_quantity: u64,
        clock: &Clock,
    ): (u64, u64, u64) {
        let params = self.state.governance().trade_params();
        let (taker_fee, _) = (params.taker_fee(), params.maker_fee());
        let deep_price = self.deep_price.get_order_deep_price(self.whitelisted());
        self.book.get_quantity_out(
            base_quantity,
            quote_quantity,
            taker_fee,
            deep_price,
            self.book.lot_size(),
            clock.timestamp_ms(),
>>>>>>> 885c4225
        )
    }

    /// Returns the mid price of the pool.
    public fun mid_price<BaseAsset, QuoteAsset>(
        self: &Pool<BaseAsset, QuoteAsset>,
        clock: &Clock,
    ): u64 {
        self.load_inner().book.mid_price(clock.timestamp_ms())
    }

    /// Returns the order_id for all open order for the balance_manager in the pool.
    public fun account_open_orders<BaseAsset, QuoteAsset>(
        self: &Pool<BaseAsset, QuoteAsset>,
        balance_manager: ID,
    ): VecSet<u128> {
        self.load_inner().state.account(balance_manager).open_orders()
    }

    /// Returns the (price_vec, quantity_vec) for the level2 order book.
    /// The price_low and price_high are inclusive, all orders within the range are returned.
    /// is_bid is true for bids and false for asks.
    public fun get_level2_range<BaseAsset, QuoteAsset>(
        self: &Pool<BaseAsset, QuoteAsset>,
        price_low: u64,
        price_high: u64,
        is_bid: bool,
    ): (vector<u64>, vector<u64>) {
        self.load_inner().book.get_level2_range_and_ticks(price_low, price_high, constants::max_u64(), is_bid)
    }

    /// Returns the (price_vec, quantity_vec) for the level2 order book.
    /// Ticks are the maximum number of ticks to return starting from best bid and best ask.
    /// (bid_price, bid_quantity, ask_price, ask_quantity) are returned as 4 vectors.
    /// The price vectors are sorted in descending order for bids and ascending order for asks.
    public fun get_level2_ticks_from_mid<BaseAsset, QuoteAsset>(
        self: &Pool<BaseAsset, QuoteAsset>,
        ticks: u64,
    ): (vector<u64>, vector<u64>, vector<u64>, vector<u64>) {
        let self = self.load_inner();
        let (bid_price, bid_quantity) = self.book.get_level2_range_and_ticks(constants::min_price(), constants::max_price(), ticks, true);
        let (ask_price, ask_quantity) = self.book.get_level2_range_and_ticks(constants::min_price(), constants::max_price(), ticks, false);

        (bid_price, bid_quantity, ask_price, ask_quantity)
    }

    /// Get all balances held in this pool.
    public fun vault_balances<BaseAsset, QuoteAsset>(
        self: &Pool<BaseAsset, QuoteAsset>,
    ): (u64, u64, u64) {
        self.load_inner().vault.balances()
    }

    /// Get the ID of the pool given the asset types.
    public fun get_pool_id_by_asset<BaseAsset, QuoteAsset>(
        registry: &Registry,
    ): ID {
        registry.get_pool_id<BaseAsset, QuoteAsset>()
    }

    // === Admin Functions ===
    /// Unregister a pool in case it needs to be manually redeployed.
    public fun unregister_pool_admin<BaseAsset, QuoteAsset>(
        registry: &mut Registry,
        _cap: &DeepbookAdminCap,
    ) {
        registry.unregister_pool<BaseAsset, QuoteAsset>();
    }

    // === Public-Package Functions ===
    public(package) fun create_pool<BaseAsset, QuoteAsset>(
        registry: &mut Registry,
        tick_size: u64,
        lot_size: u64,
        min_size: u64,
        creation_fee: Coin<DEEP>,
        whitelisted_pool: bool,
        stable_pool: bool,
        ctx: &mut TxContext,
    ): ID {
        assert!(creation_fee.value() == constants::pool_creation_fee(), EInvalidFee);
        assert!(tick_size > 0, EInvalidTickSize);
        assert!(lot_size > 0, EInvalidLotSize);
        assert!(min_size > 0, EInvalidMinSize);
        assert!(type_name::get<BaseAsset>() != type_name::get<QuoteAsset>(), ESameBaseAndQuote);

        let pool_id = object::new(ctx);
        let mut pool_inner = PoolInner<BaseAsset, QuoteAsset> {
            disabled_versions: vector[],
            pool_id: pool_id.to_inner(),
            book: book::empty(tick_size, lot_size, min_size, ctx),
            state: state::empty(stable_pool, ctx),
            vault: vault::empty(),
            deep_price: deep_price::empty(),
        };
        if (whitelisted_pool) {
            pool_inner.set_whitelist(ctx);
        };
        let params = pool_inner.state.governance().trade_params();
        let taker_fee = params.taker_fee();
        let maker_fee = params.maker_fee();
        let treasury_address = registry.treasury_address();
        let pool = Pool<BaseAsset, QuoteAsset> {
            id: pool_id,
            inner: versioned::create(CURRENT_VERSION, pool_inner, ctx),
        };
        let pool_id = object::id(&pool);
        registry.register_pool<BaseAsset, QuoteAsset>(pool_id);
        event::emit(PoolCreated<BaseAsset, QuoteAsset> {
            pool_id,
            taker_fee,
            maker_fee,
            tick_size,
            lot_size,
            min_size,
            whitelisted_pool,
            treasury_address,
        });

        transfer::public_transfer(creation_fee, treasury_address);
        transfer::share_object(pool);

        pool_id
    }

    public(package) fun bids<BaseAsset, QuoteAsset>(
        self: &PoolInner<BaseAsset, QuoteAsset>,
    ): &BigVector<Order> {
        self.book.bids()
    }

    public(package) fun asks<BaseAsset, QuoteAsset>(
        self: &PoolInner<BaseAsset, QuoteAsset>,
    ): &BigVector<Order> {
        self.book.asks()
    }

    public(package) fun load_inner<BaseAsset, QuoteAsset>(
        self: &Pool<BaseAsset, QuoteAsset>,
    ): &PoolInner<BaseAsset, QuoteAsset> {
        let inner: &PoolInner<BaseAsset, QuoteAsset> = self.inner.load_value();
        let package_version = CURRENT_VERSION;
        assert!(!inner.disabled_versions.contains(&package_version), EPackageVersionDisabled);

        inner
    }

    public(package) fun load_inner_mut<BaseAsset, QuoteAsset>(
        self: &mut Pool<BaseAsset, QuoteAsset>,
    ): &mut PoolInner<BaseAsset, QuoteAsset> {
        let inner: &mut PoolInner<BaseAsset, QuoteAsset> = self.inner.load_value_mut();
        let package_version = CURRENT_VERSION;
        assert!(!inner.disabled_versions.contains(&package_version), EPackageVersionDisabled);

        inner
    }

    // === Private Functions ===
    /// Set a pool as a whitelist pool at pool creation. Whitelist pools have zero fees.
    /// Only called by admin during pool creation
    fun set_whitelist<BaseAsset, QuoteAsset>(
        self: &mut PoolInner<BaseAsset, QuoteAsset>,
        ctx: &TxContext,
    ) {
        let base = type_name::get<BaseAsset>();
        let quote = type_name::get<QuoteAsset>();
        let deep_type = type_name::get<DEEP>();
        assert!(base == deep_type || quote == deep_type, EIneligibleWhitelist);

        self.state.governance_mut(ctx).set_whitelist(true);
    }

    /// Swap exact quantity without needing an balance_manager.
    fun swap_exact_quantity<BaseAsset, QuoteAsset>(
        self: &mut Pool<BaseAsset, QuoteAsset>,
        base_in: Coin<BaseAsset>,
        quote_in: Coin<QuoteAsset>,
        deep_in: Coin<DEEP>,
        clock: &Clock,
        ctx: &mut TxContext,
    ): (Coin<BaseAsset>, Coin<QuoteAsset>, Coin<DEEP>) {
        let mut base_quantity = base_in.value();
        let quote_quantity = quote_in.value();
        assert!(base_quantity > 0 || quote_quantity > 0, EInvalidQuantityIn);
        assert!(!(base_quantity > 0 && quote_quantity > 0), EInvalidQuantityIn);

        let pay_with_deep = deep_in.value() > 0;
        let is_bid = quote_quantity > 0;
        if (is_bid) {
            (base_quantity, _, _) = self.get_quantity_out(0, quote_quantity, clock);
        };
        base_quantity = base_quantity - base_quantity % self.load_inner().book.lot_size();

        let mut temp_balance_manager = balance_manager::new(ctx);
        temp_balance_manager.deposit(base_in, ctx);
        temp_balance_manager.deposit(quote_in, ctx);
        temp_balance_manager.deposit(deep_in, ctx);

        self.place_market_order(
            &mut temp_balance_manager,
            0,
            constants::self_matching_allowed(),
            base_quantity,
            is_bid,
            pay_with_deep,
            clock,
            ctx
        );

        let base_out = temp_balance_manager.withdraw_protected<BaseAsset>(0, true, ctx).into_coin(ctx);
        let quote_out = temp_balance_manager.withdraw_protected<QuoteAsset>(0, true, ctx).into_coin(ctx);
        let deep_out = temp_balance_manager.withdraw_protected<DEEP>(0, true, ctx).into_coin(ctx);

        temp_balance_manager.delete();

        (base_out, quote_out, deep_out)
    }

    fun place_order_int<BaseAsset, QuoteAsset>(
        self: &mut Pool<BaseAsset, QuoteAsset>,
        balance_manager: &mut BalanceManager,
        client_order_id: u64,
        order_type: u8,
        self_matching_option: u8,
        price: u64,
        quantity: u64,
        is_bid: bool,
        pay_with_deep: bool,
        expire_timestamp: u64,
        clock: &Clock,
        market_order: bool,
        ctx: &TxContext,
    ): OrderInfo {
        let whitelist = self.whitelisted();
        assert!(pay_with_deep || whitelist, EFeeTypeNotSupported);

        let self = self.load_inner_mut();
        let mut order_info = order_info::new(
            self.pool_id,
            balance_manager.id(),
            client_order_id,
            ctx.sender(),
            order_type,
            self_matching_option,
            price,
            quantity,
            is_bid,
            pay_with_deep,
            ctx.epoch(),
            expire_timestamp,
            self.deep_price.get_order_deep_price(whitelist),
            market_order,
        );
        self.book.create_order(&mut order_info, clock.timestamp_ms());
        let (settled, owed) = self.state.process_create(
            &mut order_info,
            whitelist,
            ctx
        );
        self.vault.settle_balance_manager(settled, owed, balance_manager, ctx);
        if (order_info.remaining_quantity() > 0) order_info.emit_order_placed();

        order_info
    }
}<|MERGE_RESOLUTION|>--- conflicted
+++ resolved
@@ -445,23 +445,15 @@
     /// Returns the (base_quantity_out, quote_quantity_out, deep_quantity_required)
     public fun get_quantity_out<BaseAsset, QuoteAsset>(
         self: &Pool<BaseAsset, QuoteAsset>,
-<<<<<<< HEAD
-        base_amount: u64,
-        quote_amount: u64,
-        current_timestamp: u64,
-    ): (u64, u64) {
-        self.load_inner().book.get_amount_out(
-            base_amount,
-            quote_amount,
-            current_timestamp,
-=======
         base_quantity: u64,
         quote_quantity: u64,
         clock: &Clock,
     ): (u64, u64, u64) {
+        let whitelist = self.whitelisted();
+        let self = self.load_inner();
         let params = self.state.governance().trade_params();
         let (taker_fee, _) = (params.taker_fee(), params.maker_fee());
-        let deep_price = self.deep_price.get_order_deep_price(self.whitelisted());
+        let deep_price = self.deep_price.get_order_deep_price(whitelist);
         self.book.get_quantity_out(
             base_quantity,
             quote_quantity,
@@ -469,7 +461,6 @@
             deep_price,
             self.book.lot_size(),
             clock.timestamp_ms(),
->>>>>>> 885c4225
         )
     }
 
