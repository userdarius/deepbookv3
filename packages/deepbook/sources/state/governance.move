--- conflicted
+++ resolved
@@ -275,7 +275,6 @@
     }
 
     #[test_only]
-<<<<<<< HEAD
     public fun next_trade_params(self: &Governance): TradeParams {
         self.next_trade_params
     }
@@ -288,9 +287,5 @@
     #[test_only]
     public fun params(proposal: &Proposal): (u64, u64, u64) {
         (proposal.taker_fee, proposal.maker_fee, proposal.stake_required)
-=======
-    public fun proposal_votes(self: &Governance, account_id: ID): u64 {
-        self.proposals[&account_id].votes
->>>>>>> c2e65445
     }
 }